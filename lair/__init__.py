from . import config

import cf_xarray.units  # must be imported before pint_xarray
import pint
from pint.delegates.formatter._compound_unit_helpers import sort_by_dimensionality
import pint_xarray
from pint_xarray import unit_registry as units

# Custom pint context to convert fluxes from mass <--> substance
mass_flux = pint.Context('mass_flux')
mass_flux.add_transformation('[substance] / [area] / [time]',
                             '[mass] / [area] / [time]',
                        lambda units, substance, mw: substance * mw)
mass_flux.add_transformation('[mass] / [area] / [time]',
                             '[substance] / [area] / [time]',
                        lambda units, mass, mw: mass / mw)
units.add_context(mass_flux)

# Set default pint sorting function to sort by dimensionality
units.formatter.default_sort_func = sort_by_dimensionality

from . import air
from . import uataq
from . import utils


<<<<<<< HEAD
__version__ = '2024.08.2'
=======
__version__ = '2024.08.3'
>>>>>>> 351e7285
<|MERGE_RESOLUTION|>--- conflicted
+++ resolved
@@ -24,8 +24,4 @@
 from . import utils
 
 
-<<<<<<< HEAD
-__version__ = '2024.08.2'
-=======
-__version__ = '2024.08.3'
->>>>>>> 351e7285
+__version__ = '2024.08.3'